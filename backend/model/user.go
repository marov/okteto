package model

//User represents a user
type User struct {
	ID    string `json:"id,omitempty" yaml:"id,omitempty"`
	Email string `json:"email,omitempty" yaml:"email,omitempty"`
	Name  string `json:"name,omitempty" yaml:"name,omitempty"`
	Token string `json:"token,omitempty" yaml:"token,omitempty"`
<<<<<<< HEAD
	Email string `json:"email,omitempty" yaml:"email,omitempty"`
=======
}

// NewUser returns a new user with an auth token initialized
func NewUser(id, email, name string) *User {
	return &User{
		ID:    id,
		Email: email,
		Name:  name,
		Token: GenerateRandomString(40),
	}
>>>>>>> e5e44752
}<|MERGE_RESOLUTION|>--- conflicted
+++ resolved
@@ -6,9 +6,7 @@
 	Email string `json:"email,omitempty" yaml:"email,omitempty"`
 	Name  string `json:"name,omitempty" yaml:"name,omitempty"`
 	Token string `json:"token,omitempty" yaml:"token,omitempty"`
-<<<<<<< HEAD
 	Email string `json:"email,omitempty" yaml:"email,omitempty"`
-=======
 }
 
 // NewUser returns a new user with an auth token initialized
@@ -19,5 +17,4 @@
 		Name:  name,
 		Token: GenerateRandomString(40),
 	}
->>>>>>> e5e44752
 }